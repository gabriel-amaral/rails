--- conflicted
+++ resolved
@@ -1,4 +1,3 @@
-<<<<<<< HEAD
 *   Seed database with inline ActiveJob job adapter.
 
     *Gannon McGibbon*
@@ -6,11 +5,11 @@
 *   Fix boolean interaction in scaffold system tests.
 
     *Gannon McGibbon*
-=======
+
+
 ## Rails 5.2.2.1 (March 11, 2019) ##
 
 *   No changes.
->>>>>>> e69ff430
 
 
 ## Rails 5.2.2 (December 04, 2018) ##

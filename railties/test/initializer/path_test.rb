--- conflicted
+++ resolved
@@ -13,14 +13,8 @@
       config.after_initialize do
         ActionController::Base.session_store = nil
       end
-<<<<<<< HEAD
-    end
-    Object.const_set(:AppTemplate, Rails.application)
-    Rails.initialize!
-=======
     RUBY
     require "#{app_path}/config/environment"
->>>>>>> 2e571e8f
     @paths = Rails.application.config.paths
   end
 

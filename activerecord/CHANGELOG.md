<<<<<<< HEAD
*   Adds support for deferrable exclude constraints in PostgreSQL.

    By default, exclude constraints in PostgreSQL are checked after each statement.
    This works for most use cases, but becomes a major limitation when replacing
    records with overlapping ranges by using multiple statements.

    ```ruby
    exclusion_constraint :users, "daterange(valid_from, valid_to) WITH &&", deferrable: :immediate
    ```

    Passing `deferrable: :immediate` checks constraint after each statement,
    but allows manually deferring the check using `SET CONSTRAINTS ALL DEFERRED`
    within a transaction. This will cause the excludes to be checked after the transaction.

    It's also possible to change the default behavior from an immediate check
    (after the statement), to a deferred check (after the transaction):

    ```ruby
    exclusion_constraint :users, "daterange(valid_from, valid_to) WITH &&", deferrable: :deferred
    ```

    *Hiroyuki Ishii*
=======
*   Introduce `TestFixtures#fixture_paths`.

    Multiple fixture paths can now be specified using the `#fixture_paths` accessor.
    Apps will continue to have `test/fixtures` as their one fixture path by default,
    but additional fixture paths can be specified.

    ```ruby
    ActiveSupport::TestCase.fixture_paths << "component1/test/fixtures"
    ActiveSupport::TestCase.fixture_paths << "component2/test/fixtures"
    ```

    `TestFixtures#fixture_path` is now deprecated.

    *Andrew Novoselac*
>>>>>>> 6902cbce

*   Respect `foreign_type` option to `delegated_type` for `{role}_class` method.

    Usage of `delegated_type` with non-conventional `{role}_type` column names can now be specified with `foreign_type` option.
    This option is the same as `foreign_type` as forwarded to the underlying `belongs_to` association that `delegated_type` wraps.

    *Jason Karns*

*   Add support for unique constraints (PostgreSQL-only).

    ```ruby
    add_unique_key :sections, [:position], deferrable: :deferred, name: "unique_section_position"
    remove_unique_key :sections, name: "unique_section_position"
    ```

    See PostgreSQL's [Unique Constraints](https://www.postgresql.org/docs/current/ddl-constraints.html#DDL-CONSTRAINTS-UNIQUE-CONSTRAINTS) documentation for more on unique constraints.

    By default, unique constraints in PostgreSQL are checked after each statement.
    This works for most use cases, but becomes a major limitation when replacing
    records with unique column by using multiple statements.

    An example of swapping unique columns between records.

    ```ruby
    # position is unique column
    old_item = Item.create!(position: 1)
    new_item = Item.create!(position: 2)

    Item.transaction do
      old_item.update!(position: 2)
      new_item.update!(position: 1)
    end
    ```

    Using the default behavior, the transaction would fail when executing the
    first `UPDATE` statement.

    By passing the `:deferrable` option to the `add_unique_key` statement in
    migrations, it's possible to defer this check.

    ```ruby
    add_unique_key :items, [:position], deferrable: :immediate
    ```

    Passing `deferrable: :immediate` does not change the behaviour of the previous example,
    but allows manually deferring the check using `SET CONSTRAINTS ALL DEFERRED` within a transaction.
    This will cause the unique constraints to be checked after the transaction.

    It's also possible to adjust the default behavior from an immediate
    check (after the statement), to a deferred check (after the transaction):

    ```ruby
    add_unique_key :items, [:position], deferrable: :deferred
    ```

    PostgreSQL allows users to create a unique constraints on top of the unique
    index that cannot be deferred. In this case, even if users creates deferrable
    unique constraint, the existing unique index does not allow users to violate uniqueness
    within the transaction. If you want to change existing unique index to deferrable,
    you need execute `remove_index` before creating deferrable unique constraints.

    *Hiroyuki Ishii*

*   Remove deprecated `Tasks::DatabaseTasks.schema_file_type`.

    *Rafael Mendonça França*

*   Remove deprecated `config.active_record.partial_writes`.

    *Rafael Mendonça França*

*   Remove deprecated `ActiveRecord::Base` config accessors.

    *Rafael Mendonça França*

*   Remove the `:include_replicas` argument from `configs_for`. Use `:include_hidden` argument instead.

    *Eileen M. Uchitelle*

*   Allow applications to lookup a config via a custom hash key.

    If you have registered a custom config or want to find configs where the hash matches a specific key, now you can pass `config_key` to `configs_for`. For example if you have a `db_config` with the key `vitess` you can look up a database configuration hash by  matching that key.

    ```ruby
    ActiveRecord::Base.configurations.configs_for(env_name: "development", name: "primary", config_key: :vitess)
    ActiveRecord::Base.configurations.configs_for(env_name: "development", config_key: :vitess)
    ```

    *Eileen M. Uchitelle*

*   Allow applications to register a custom database configuration handler.

    Adds a mechanism for registering a custom handler for cases where you want database configurations to respond to custom methods. This is useful for non-Rails database adapters or tools like Vitess that you may want to configure differently from a standard `HashConfig` or `UrlConfig`.

    Given the following database YAML we want the `animals` db to create a `CustomConfig` object instead while the `primary` database will be a `UrlConfig`:

    ```yaml
    development:
      primary:
        url: postgres://localhost/primary
      animals:
        url: postgres://localhost/animals
        custom_config:
          sharded: 1
    ```

    To register a custom handler first make a class that has your custom methods:

    ```ruby
    class CustomConfig < ActiveRecord::DatabaseConfigurations::UrlConfig
      def sharded?
        custom_config.fetch("sharded", false)
      end

      private
        def custom_config
          configuration_hash.fetch(:custom_config)
        end
    end
    ```

    Then register the config in an inializer:

    ```ruby
    ActiveRecord::DatabaseConfigurations.register_db_config_handler do |env_name, name, url, config|
      next unless config.key?(:custom_config)
      CustomConfig.new(env_name, name, url, config)
    end
    ```

    When the application is booted, configuration hashes with the `:custom_config` key will be `CustomConfig` objects and respond to `sharded?`. Applications must handle the condition in which Active Record should use their custom handler.

    *Eileen M. Uchitelle and John Crepezzi*

*   `ActiveRecord::Base.serialize` no longer uses YAML by default.

    YAML isn't particularly performant and can lead to security issues
    if not used carefully.

    Unfortunately there isn't really any good serializers in Ruby's stdlib
    to replace it.

    The obvious choice would be JSON, which is a fine format for this use case,
    however the JSON serializer in Ruby's stdlib isn't strict enough, as it fallback
    to casting unknown types to strings, which could lead to corrupted data.

    Some third party JSON libraries like `Oj` have a suitable strict mode.

    So it's preferable that users choose a serializer based on their own constraints.

    The original default can be restored by setting `config.active_record.default_column_serializer = YAML`.

    *Jean Boussier*

*   `ActiveRecord::Base.serialize` signature changed.

    Rather than a single positional argument that accepts two possible
    types of values, `serialize` now accepts two distinct keyword arguments.

    Before:

    ```ruby
      serialize :content, JSON
      serialize :backtrace, Array
    ```

    After:

    ```ruby
      serialize :content, coder: JSON
      serialize :backtrace, type: Array
    ```

    *Jean Boussier*

*   YAML columns use `YAML.safe_dump` is available.

    As of `psych 5.1.0`, `YAML.safe_dump` can now apply the same permitted
    types restrictions than `YAML.safe_load`.

    It's preferable to ensure the payload only use allowed types when we first
    try to serialize it, otherwise you may end up with invalid records in the
    database.

    *Jean Boussier*

*   `ActiveRecord::QueryLogs` better handle broken encoding.

    It's not uncommon when building queries with BLOB fields to contain
    binary data. Unless the call carefully encode the string in ASCII-8BIT
    it generally end up being encoded in `UTF-8`, and `QueryLogs` would
    end up failing on it.

    `ActiveRecord::QueryLogs` no longer depend on the query to be properly encoded.

    *Jean Boussier*

*   `ActiveRecord::Relation#explain` now accepts options.

    For databases and adapters which support them (currently PostgreSQL
    and MySQL), options can be passed to `explain` to provide more
    detailed query plan analysis:

    ```ruby
    Customer.where(id: 1).joins(:orders).explain(:analyze, :verbose)
    ```

    *Reid Lynch*

*   Multiple `Arel::Nodes::SqlLiteral` nodes can now be added together to
    form `Arel::Nodes::Fragments` nodes. This allows joining several pieces
    of SQL.

    *Matthew Draper*, *Ole Friis*

*   `ActiveRecord::Base#signed_id` raises if called on a new record.

    Previously it would return an ID that was not usable, since it was based on `id = nil`.

    *Alex Ghiculescu*

*   Allow SQL warnings to be reported.

    Active Record configs can be set to enable SQL warning reporting.

    ```ruby
    # Configure action to take when SQL query produces warning
    config.active_record.db_warnings_action = :raise

    # Configure allowlist of warnings that should always be ignored
    config.active_record.db_warnings_ignore = [
      /Invalid utf8mb4 character string/,
      "An exact warning message",
    ]
    ```

    This is supported for the MySQL and PostgreSQL adapters.

    *Adrianna Chang*, *Paarth Madan*

*   Add `#regroup` query method as a short-hand for `.unscope(:group).group(fields)`

    Example:

    ```ruby
    Post.group(:title).regroup(:author)
    # SELECT `posts`.`*` FROM `posts` GROUP BY `posts`.`author`
    ```

    *Danielius Visockas*

*   PostgreSQL adapter method `enable_extension` now allows parameter to be `[schema_name.]<extension_name>`
    if the extension must be installed on another schema.

    Example: `enable_extension('heroku_ext.hstore')`

    *Leonardo Luarte*

*   Add `:include` option to `add_index`.

    Add support for including non-key columns in indexes for PostgreSQL
    with the `INCLUDE` parameter.

    ```ruby
    add_index(:users, :email, include: [:id, :created_at])
    ```

    will result in:

    ```sql
    CREATE INDEX index_users_on_email USING btree (email) INCLUDE (id, created_at)
    ```

    *Steve Abrams*

*   `ActiveRecord::Relation`’s `#any?`, `#none?`, and `#one?` methods take an optional pattern
    argument, more closely matching their `Enumerable` equivalents.

    *George Claghorn*

*   Add `ActiveRecord::Base::normalizes` to declare attribute normalizations.

    A normalization is applied when the attribute is assigned or updated, and
    the normalized value will be persisted to the database.  The normalization
    is also applied to the corresponding keyword argument of finder methods.
    This allows a record to be created and later queried using unnormalized
    values.  For example:

      ```ruby
      class User < ActiveRecord::Base
        normalizes :email, with: -> email { email.strip.downcase }
      end

      user = User.create(email: " CRUISE-CONTROL@EXAMPLE.COM\n")
      user.email                  # => "cruise-control@example.com"

      user = User.find_by(email: "\tCRUISE-CONTROL@EXAMPLE.COM ")
      user.email                  # => "cruise-control@example.com"
      user.email_before_type_cast # => "cruise-control@example.com"

      User.exists?(email: "\tCRUISE-CONTROL@EXAMPLE.COM ")         # => true
      User.exists?(["email = ?", "\tCRUISE-CONTROL@EXAMPLE.COM "]) # => false
      ```

    *Jonathan Hefner*

*   Hide changes to before_committed! callback behaviour behind flag.

    In #46525, behavior around before_committed! callbacks was changed so that callbacks
    would run on every enrolled record in a transaction, not just the first copy of a record.
    This change in behavior is now controlled by a configuration option,
    `config.active_record.before_committed_on_all_records`. It will be enabled by default on Rails 7.1.

    *Adrianna Chang*

*   The `namespaced_controller` Query Log tag now matches the `controller` format

    For example, a request processed by `NameSpaced::UsersController` will now log as:

    ```
    :controller # "users"
    :namespaced_controller # "name_spaced/users"
    ```

    *Alex Ghiculescu*

*   Return only unique ids from ActiveRecord::Calculations#ids

    Updated ActiveRecord::Calculations#ids to only return the unique ids of the base model
    when using eager_load, preload and includes.

    ```ruby
    Post.find_by(id: 1).comments.count
    # => 5
    Post.includes(:comments).where(id: 1).pluck(:id)
    # => [1, 1, 1, 1, 1]
    Post.includes(:comments).where(id: 1).ids
    # => [1]
    ```

    *Joshua Young*

*   Stop using `LOWER()` for case-insensitive queries on `citext` columns

    Previously, `LOWER()` was added for e.g. uniqueness validations with
    `case_sensitive: false`.
    It wasn't mentioned in the documentation that the index without `LOWER()`
    wouldn't be used in this case.

    *Phil Pirozhkov*

*   Extract `#sync_timezone_changes` method in AbstractMysqlAdapter to enable subclasses
    to sync database timezone changes without overriding `#raw_execute`.

    *Adrianna Chang*, *Paarth Madan*

*   Do not write additional new lines when dumping sql migration versions

    This change updates the `insert_versions_sql` function so that the database insert string containing the current database migration versions does not end with two additional new lines.

    *Misha Schwartz*

*   Fix `composed_of` value freezing and duplication.

    Previously composite values exhibited two confusing behaviors:

    - When reading a compositve value it'd _NOT_ be frozen, allowing it to get out of sync with its underlying database
      columns.
    - When writing a compositve value the argument would be frozen, potentially confusing the caller.

    Currently, composite values instantiated based on database columns are frozen (addressing the first issue) and
    assigned compositve values are duplicated and the duplicate is frozen (addressing the second issue).

    *Greg Navis*

*   Fix redundant updates to the column insensitivity cache

    Fixed redundant queries checking column capability for insensitive
    comparison.

    *Phil Pirozhkov*

*   Allow disabling methods generated by `ActiveRecord.enum`.

    *Alfred Dominic*

*   Avoid validating `belongs_to` association if it has not changed.

    Previously, when updating a record, Active Record will perform an extra query to check for the presence of
    `belongs_to` associations (if the presence is configured to be mandatory), even if that attribute hasn't changed.

    Currently, only `belongs_to`-related columns are checked for presence. It is possible to have orphaned records with
    this approach. To avoid this problem, you need to use a foreign key.

    This behavior can be controlled by configuration:

    ```ruby
    config.active_record.belongs_to_required_validates_foreign_key = false
    ```

    and will be disabled by default with `config.load_defaults 7.1`.

    *fatkodima*

*   `has_one` and `belongs_to` associations now define a `reset_association` method
    on the owner model (where `association` is the name of the association). This
    method unloads the cached associate record, if any, and causes the next access
    to query it from the database.

    *George Claghorn*

*   Allow per attribute setting of YAML permitted classes (safe load) and unsafe load.

    *Carlos Palhares*

*   Add a build persistence method

    Provides a wrapper for `new`, to provide feature parity with `create`s
    ability to create multiple records from an array of hashes, using the
    same notation as the `build` method on associations.

    *Sean Denny*

*   Raise on assignment to readonly attributes

    ```ruby
    class Post < ActiveRecord::Base
      attr_readonly :content
    end
    Post.create!(content: "cannot be updated")
    post.content # "cannot be updated"
    post.content = "something else" # => ActiveRecord::ReadonlyAttributeError
    ```

    Previously, assignment would succeed but silently not write to the database.

    This behavior can be controlled by configuration:

    ```ruby
    config.active_record.raise_on_assign_to_attr_readonly = true
    ```

    and will be enabled by default with `config.load_defaults 7.1`.

    *Alex Ghiculescu*, *Hartley McGuire*

*   Allow unscoping of preload and eager_load associations

    Added the ability to unscope preload and eager_load associations just like
    includes, joins, etc. See ActiveRecord::QueryMethods::VALID_UNSCOPING_VALUES
    for the full list of supported unscopable scopes.

    ```ruby
    query.unscope(:eager_load, :preload).group(:id).select(:id)
    ```

    *David Morehouse*

*   Add automatic filtering of encrypted attributes on inspect

    This feature is enabled by default but can be disabled with

    ```ruby
    config.active_record.encryption.add_to_filter_parameters = false
    ```

    *Hartley McGuire*

*   Clear locking column on #dup

    This change fixes not to duplicate locking_column like id and timestamps.

    ```
    car = Car.create!
    car.touch
    car.lock_version #=> 1
    car.dup.lock_version #=> 0
    ```

    *Shouichi Kamiya*, *Seonggi Yang*, *Ryohei UEDA*

*   Invalidate transaction as early as possible

    After rescuing a `TransactionRollbackError` exception Rails invalidates transactions earlier in the flow
    allowing the framework to skip issuing the `ROLLBACK` statement in more cases.
    Only affects adapters that have `savepoint_errors_invalidate_transactions?` configured as `true`,
    which at this point is only applicable to the `mysql2` adapter.

    *Nikita Vasilevsky*

*   Allow configuring columns list to be used in SQL queries issued by an `ActiveRecord::Base` object

    It is now possible to configure columns list that will be used to build an SQL query clauses when
    updating, deleting or reloading an `ActiveRecord::Base` object

    ```ruby
    class Developer < ActiveRecord::Base
      query_constraints :company_id, :id
    end
    developer = Developer.first.update(name: "Bob")
    # => UPDATE "developers" SET "name" = 'Bob' WHERE "developers"."company_id" = 1 AND "developers"."id" = 1
    ```

    *Nikita Vasilevsky*

*   Adds `validate` to foreign keys and check constraints in schema.rb

    Previously, `schema.rb` would not record if `validate: false` had been used when adding a foreign key or check
    constraint, so restoring a database from the schema could result in foreign keys or check constraints being
    incorrectly validated.

    *Tommy Graves*

*   Adapter `#execute` methods now accept an `allow_retry` option. When set to `true`, the SQL statement will be
    retried, up to the database's configured `connection_retries` value, upon encountering connection-related errors.

    *Adrianna Chang*

*   Only trigger `after_commit :destroy` callbacks when a database row is deleted.

    This prevents `after_commit :destroy` callbacks from being triggered again
    when `destroy` is called multiple times on the same record.

    *Ben Sheldon*

*   Fix `ciphertext_for` for yet-to-be-encrypted values.

    Previously, `ciphertext_for` returned the cleartext of values that had not
    yet been encrypted, such as with an unpersisted record:

      ```ruby
      Post.encrypts :body

      post = Post.create!(body: "Hello")
      post.ciphertext_for(:body)
      # => "{\"p\":\"abc..."

      post.body = "World"
      post.ciphertext_for(:body)
      # => "World"
      ```

    Now, `ciphertext_for` will always return the ciphertext of encrypted
    attributes:

      ```ruby
      Post.encrypts :body

      post = Post.create!(body: "Hello")
      post.ciphertext_for(:body)
      # => "{\"p\":\"abc..."

      post.body = "World"
      post.ciphertext_for(:body)
      # => "{\"p\":\"xyz..."
      ```

    *Jonathan Hefner*

*   Fix a bug where using groups and counts with long table names would return incorrect results.

    *Shota Toguchi*, *Yusaku Ono*

*   Fix encryption of column default values.

    Previously, encrypted attributes that used column default values appeared to
    be encrypted on create, but were not:

      ```ruby
      Book.encrypts :name

      book = Book.create!
      book.name
      # => "<untitled>"
      book.name_before_type_cast
      # => "{\"p\":\"abc..."
      book.reload.name_before_type_cast
      # => "<untitled>"
      ```

    Now, attributes with column default values are encrypted:

      ```ruby
      Book.encrypts :name

      book = Book.create!
      book.name
      # => "<untitled>"
      book.name_before_type_cast
      # => "{\"p\":\"abc..."
      book.reload.name_before_type_cast
      # => "{\"p\":\"abc..."
      ```

    *Jonathan Hefner*

*   Deprecate delegation from `Base` to `connection_handler`.

    Calling `Base.clear_all_connections!`, `Base.clear_active_connections!`, `Base.clear_reloadable_connections!` and `Base.flush_idle_connections!` is deprecated. Please call these methods on the connection handler directly. In future Rails versions, the delegation from `Base` to the `connection_handler` will be removed.

    *Eileen M. Uchitelle*

*   Allow ActiveRecord::QueryMethods#reselect to receive hash values, similar to ActiveRecord::QueryMethods#select

    *Sampat Badhe*

*   Validate options when managing columns and tables in migrations.

    If an invalid option is passed to a migration method like `create_table` and `add_column`, an error will be raised
    instead of the option being silently ignored. Validation of the options will only be applied for new migrations
    that are created.

    *Guo Xiang Tan*, *George Wambold*

*   Update query log tags to use the [SQLCommenter](https://open-telemetry.github.io/opentelemetry-sqlcommenter/) format by default. See [#46179](https://github.com/rails/rails/issues/46179)

    To opt out of SQLCommenter-formatted query log tags, set `config.active_record.query_log_tags_format = :legacy`. By default, this is set to `:sqlcommenter`.

    *Modulitos* and *Iheanyi*

*   Allow any ERB in the database.yml when creating rake tasks.

    Any ERB can be used in `database.yml` even if it accesses environment
    configurations.

    Deprecates `config.active_record.suppress_multiple_database_warning`.

    *Eike Send*

*   Add table to error for duplicate column definitions.

    If a migration defines duplicate columns for a table, the error message
    shows which table it concerns.

    *Petrik de Heus*

*   Fix erroneous nil default precision on virtual datetime columns.

    Prior to this change, virtual datetime columns did not have the same
    default precision as regular datetime columns, resulting in the following
    being erroneously equivalent:

        t.virtual :name, type: datetime,                 as: "expression"
        t.virtual :name, type: datetime, precision: nil, as: "expression"

    This change fixes the default precision lookup, so virtual and regular
    datetime column default precisions match.

    *Sam Bostock*

*   Use connection from `#with_raw_connection` in `#quote_string`.

    This ensures that the string quoting is wrapped in the reconnect and retry logic
    that `#with_raw_connection` offers.

    *Adrianna Chang*

*   Add `expires_in` option to `signed_id`.

    *Shouichi Kamiya*

*   Allow applications to set retry deadline for query retries.

    Building on the work done in #44576 and #44591, we extend the logic that automatically
    reconnects database connections to take into account a timeout limit. We won't retry
    a query if a given amount of time has elapsed since the query was first attempted. This
    value defaults to nil, meaning that all retryable queries are retried regardless of time elapsed,
    but this can be changed via the `retry_deadline` option in the database config.

    *Adrianna Chang*

*   Fix a case where the query cache can return wrong values. See #46044

    *Aaron Patterson*

*   Support MySQL's ssl-mode option for MySQLDatabaseTasks.

    Verifying the identity of the database server requires setting the ssl-mode
    option to VERIFY_CA or VERIFY_IDENTITY. This option was previously ignored
    for MySQL database tasks like creating a database and dumping the structure.

    *Petrik de Heus*

*   Move `ActiveRecord::InternalMetadata` to an independent object.

    `ActiveRecord::InternalMetadata` no longer inherits from `ActiveRecord::Base` and is now an independent object that should be instantiated with a `connection`. This class is private and should not be used by applications directly. If you want to interact with the schema migrations table, please access it on the connection directly, for example: `ActiveRecord::Base.connection.schema_migration`.

    *Eileen M. Uchitelle*

*   Deprecate quoting `ActiveSupport::Duration` as an integer

    Using ActiveSupport::Duration as an interpolated bind parameter in a SQL
    string template is deprecated. To avoid this warning, you should explicitly
    convert the duration to a more specific database type. For example, if you
    want to use a duration as an integer number of seconds:
    ```
    Record.where("duration = ?", 1.hour.to_i)
    ```
    If you want to use a duration as an ISO 8601 string:
    ```
    Record.where("duration = ?", 1.hour.iso8601)
    ```

    *Aram Greenman*

*   Allow `QueryMethods#in_order_of` to order by a string column name.

    ```ruby
    Post.in_order_of("id", [4,2,3,1]).to_a
    Post.joins(:author).in_order_of("authors.name", ["Bob", "Anna", "John"]).to_a
    ```

    *Igor Kasyanchuk*

*   Move `ActiveRecord::SchemaMigration` to an independent object.

    `ActiveRecord::SchemaMigration` no longer inherits from `ActiveRecord::Base` and is now an independent object that should be instantiated with a `connection`. This class is private and should not be used by applications directly. If you want to interact with the schema migrations table, please access it on the connection directly, for example: `ActiveRecord::Base.connection.schema_migration`.

    *Eileen M. Uchitelle*

*   Deprecate `all_connection_pools` and make `connection_pool_list` more explicit.

    Following on #45924 `all_connection_pools` is now deprecated. `connection_pool_list` will either take an explicit role or applications can opt into the new behavior by passing `:all`.

    *Eileen M. Uchitelle*

*   Fix connection handler methods to operate on all pools.

    `active_connections?`, `clear_active_connections!`, `clear_reloadable_connections!`, `clear_all_connections!`, and `flush_idle_connections!` now operate on all pools by default. Previously they would default to using the `current_role` or `:writing` role unless specified.

    *Eileen M. Uchitelle*


*   Allow ActiveRecord::QueryMethods#select to receive hash values.

    Currently, `select` might receive only raw sql and symbols to define columns and aliases to select.

    With this change we can provide `hash` as argument, for example:

    ```ruby
    Post.joins(:comments).select(posts: [:id, :title, :created_at], comments: [:id, :body, :author_id])
    #=> "SELECT \"posts\".\"id\", \"posts\".\"title\", \"posts\".\"created_at\", \"comments\".\"id\", \"comments\".\"body\", \"comments\".\"author_id\"
    #   FROM \"posts\" INNER JOIN \"comments\" ON \"comments\".\"post_id\" = \"posts\".\"id\""

    Post.joins(:comments).select(posts: { id: :post_id, title: :post_title }, comments: { id: :comment_id, body: :comment_body })
    #=> "SELECT posts.id as post_id, posts.title as post_title, comments.id as comment_id, comments.body as comment_body
    #    FROM \"posts\" INNER JOIN \"comments\" ON \"comments\".\"post_id\" = \"posts\".\"id\""
    ```
    *Oleksandr Holubenko*, *Josef Šimánek*, *Jean Boussier*

*   Adapts virtual attributes on `ActiveRecord::Persistence#becomes`.

    When source and target classes have a different set of attributes adapts
    attributes such that the extra attributes from target are added.

    ```ruby
    class Person < ApplicationRecord
    end

    class WebUser < Person
      attribute :is_admin, :boolean
      after_initialize :set_admin

      def set_admin
        write_attribute(:is_admin, email =~ /@ourcompany\.com$/)
      end
    end

    person = Person.find_by(email: "email@ourcompany.com")
    person.respond_to? :is_admin
    # => false
    person.becomes(WebUser).is_admin?
    # => true
    ```

    *Jacopo Beschi*, *Sampson Crowley*

*   Fix `ActiveRecord::QueryMethods#in_order_of` to include `nil`s, to match the
    behavior of `Enumerable#in_order_of`.

    For example, `Post.in_order_of(:title, [nil, "foo"])` will now include posts
    with `nil` titles, the same as `Post.all.to_a.in_order_of(:title, [nil, "foo"])`.

    *fatkodima*

*   Optimize `add_timestamps` to use a single SQL statement.

    ```ruby
    add_timestamps :my_table
    ```

    Now results in the following SQL:

    ```sql
    ALTER TABLE "my_table" ADD COLUMN "created_at" datetime(6) NOT NULL, ADD COLUMN "updated_at" datetime(6) NOT NULL
    ```

    *Iliana Hadzhiatanasova*

*   Add `drop_enum` migration command for PostgreSQL

    This does the inverse of `create_enum`. Before dropping an enum, ensure you have
    dropped columns that depend on it.

    *Alex Ghiculescu*

*   Adds support for `if_exists` option when removing a check constraint.

    The `remove_check_constraint` method now accepts an `if_exists` option. If set
    to true an error won't be raised if the check constraint doesn't exist.

    *Margaret Parsa* and *Aditya Bhutani*

*   `find_or_create_by` now try to find a second time if it hits a unicity constraint.

    `find_or_create_by` always has been inherently racy, either creating multiple
    duplicate records or failing with `ActiveRecord::RecordNotUnique` depending on
    whether a proper unicity constraint was set.

    `create_or_find_by` was introduced for this use case, however it's quite wasteful
    when the record is expected to exist most of the time, as INSERT require to send
    more data than SELECT and require more work from the database. Also on some
    databases it can actually consume a primary key increment which is undesirable.

    So for case where most of the time the record is expected to exist, `find_or_create_by`
    can be made race-condition free by re-trying the `find` if the `create` failed
    with `ActiveRecord::RecordNotUnique`. This assumes that the table has the proper
    unicity constraints, if not, `find_or_create_by` will still lead to duplicated records.

    *Jean Boussier*, *Alex Kitchens*

*   Introduce a simpler constructor API for ActiveRecord database adapters.

    Previously the adapter had to know how to build a new raw connection to
    support reconnect, but also expected to be passed an initial already-
    established connection.

    When manually creating an adapter instance, it will now accept a single
    config hash, and only establish the real connection on demand.

    *Matthew Draper*

*   Avoid redundant `SELECT 1` connection-validation query during DB pool
    checkout when possible.

    If the first query run during a request is known to be idempotent, it can be
    used directly to validate the connection, saving a network round-trip.

    *Matthew Draper*

*   Automatically reconnect broken database connections when safe, even
    mid-request.

    When an error occurs while attempting to run a known-idempotent query, and
    not inside a transaction, it is safe to immediately reconnect to the
    database server and try again, so this is now the default behavior.

    This new default should always be safe -- to support that, it's consciously
    conservative about which queries are considered idempotent -- but if
    necessary it can be disabled by setting the `connection_retries` connection
    option to `0`.

    *Matthew Draper*

*   Avoid removing a PostgreSQL extension when there are dependent objects.

    Previously, removing an extension also implicitly removed dependent objects. Now, this will raise an error.

    You can force removing the extension:

    ```ruby
    disable_extension :citext, force: :cascade
    ```

    Fixes #29091.

    *fatkodima*

*   Allow nested functions as safe SQL string

    *Michael Siegfried*

*   Allow `destroy_association_async_job=` to be configured with a class string instead of a constant.

    Defers an autoloading dependency between `ActiveRecord::Base` and `ActiveJob::Base`
    and moves the configuration of `ActiveRecord::DestroyAssociationAsyncJob`
    from ActiveJob to ActiveRecord.

    Deprecates `ActiveRecord::ActiveJobRequiredError` and now raises a `NameError`
    if the job class is unloadable or an `ActiveRecord::ConfigurationError` if
    `dependent: :destroy_async` is declared on an association but there is no job
    class configured.

    *Ben Sheldon*

*   Fix `ActiveRecord::Store` to serialize as a regular Hash

    Previously it would serialize as an `ActiveSupport::HashWithIndifferentAccess`
    which is wasteful and cause problem with YAML safe_load.

    *Jean Boussier*

*   Add `timestamptz` as a time zone aware type for PostgreSQL

    This is required for correctly parsing `timestamp with time zone` values in your database.

    If you don't want this, you can opt out by adding this initializer:

    ```ruby
    ActiveRecord::Base.time_zone_aware_types -= [:timestamptz]
    ```

    *Alex Ghiculescu*

*   Add new `ActiveRecord::Base::generates_token_for` API.

    Currently, `signed_id` fulfills the role of generating tokens for e.g.
    resetting a password.  However, signed IDs cannot reflect record state, so
    if a token is intended to be single-use, it must be tracked in a database at
    least until it expires.

    With `generates_token_for`, a token can embed data from a record.  When
    using the token to fetch the record, the data from the token and the data
    from the record will be compared.  If the two do not match, the token will
    be treated as invalid, the same as if it had expired.  For example:

    ```ruby
    class User < ActiveRecord::Base
      has_secure_password

      generates_token_for :password_reset, expires_in: 15.minutes do
        # A password's BCrypt salt changes when the password is updated.
        # By embedding (part of) the salt in a token, the token will
        # expire when the password is updated.
        BCrypt::Password.new(password_digest).salt[-10..]
      end
    end

    user = User.first
    token = user.generate_token_for(:password_reset)

    User.find_by_token_for(:password_reset, token) # => user

    user.update!(password: "new password")
    User.find_by_token_for(:password_reset, token) # => nil
    ```

    *Jonathan Hefner*

*   Optimize Active Record batching for whole table iterations.

    Previously, `in_batches` got all the ids and constructed an `IN`-based query for each batch.
    When iterating over the whole tables, this approach is not optimal as it loads unneeded ids and
    `IN` queries with lots of items are slow.

    Now, whole table iterations use range iteration (`id >= x AND id <= y`) by default which can make iteration
    several times faster. E.g., tested on a PostgreSQL table with 10 million records: querying (`253s` vs `30s`),
    updating (`288s` vs `124s`), deleting (`268s` vs `83s`).

    Only whole table iterations use this style of iteration by default. You can disable this behavior by passing `use_ranges: false`.
    If you iterate over the table and the only condition is, e.g., `archived_at: nil` (and only a tiny fraction
    of the records are archived), it makes sense to opt in to this approach:

    ```ruby
    Project.where(archived_at: nil).in_batches(use_ranges: true) do |relation|
      # do something
    end
    ```

    See #45414 for more details.

    *fatkodima*

*   `.with` query method added. Construct common table expressions with ease and get `ActiveRecord::Relation` back.

    ```ruby
    Post.with(posts_with_comments: Post.where("comments_count > ?", 0))
    # => ActiveRecord::Relation
    # WITH posts_with_comments AS (SELECT * FROM posts WHERE (comments_count > 0)) SELECT * FROM posts
    ```

    *Vlado Cingel*

*   Don't establish a new connection if an identical pool exists already.

    Previously, if `establish_connection` was called on a class that already had an established connection, the existing connection would be removed regardless of whether it was the same config. Now if a pool is found with the same values as the new connection, the existing connection will be returned instead of creating a new one.

    This has a slight change in behavior if application code is depending on a new connection being established regardless of whether it's identical to an existing connection. If the old behavior is desirable, applications should call `ActiveRecord::Base#remove_connection` before establishing a new one. Calling `establish_connection` with a different config works the same way as it did previously.

    *Eileen M. Uchitelle*

*   Update `db:prepare` task to load schema when an uninitialized database exists, and dump schema after migrations.

    *Ben Sheldon*

*   Fix supporting timezone awareness for `tsrange` and `tstzrange` array columns.

    ```ruby
    # In database migrations
    add_column :shops, :open_hours, :tsrange, array: true
    # In app config
    ActiveRecord::Base.time_zone_aware_types += [:tsrange]
    # In the code times are properly converted to app time zone
    Shop.create!(open_hours: [Time.current..8.hour.from_now])
    ```

    *Wojciech Wnętrzak*

*   Introduce strategy pattern for executing migrations.

    By default, migrations will use a strategy object that delegates the method
    to the connection adapter. Consumers can implement custom strategy objects
    to change how their migrations run.

    *Adrianna Chang*

*   Add adapter option disallowing foreign keys

    This adds a new option to be added to `database.yml` which enables skipping
    foreign key constraints usage even if the underlying database supports them.

    Usage:
    ```yaml
    development:
        <<: *default
        database: storage/development.sqlite3
        foreign_keys: false
    ```

    *Paulo Barros*

*   Add configurable deprecation warning for singular associations

    This adds a deprecation warning when using the plural name of a singular associations in `where`.
    It is possible to opt into the new more performant behavior with `config.active_record.allow_deprecated_singular_associations_name = false`

    *Adam Hess*

*   Run transactional callbacks on the freshest instance to save a given
    record within a transaction.

    When multiple Active Record instances change the same record within a
    transaction, Rails runs `after_commit` or `after_rollback` callbacks for
    only one of them. `config.active_record.run_commit_callbacks_on_first_saved_instances_in_transaction`
    was added to specify how Rails chooses which instance receives the
    callbacks. The framework defaults were changed to use the new logic.

    When `config.active_record.run_commit_callbacks_on_first_saved_instances_in_transaction`
    is `true`, transactional callbacks are run on the first instance to save,
    even though its instance state may be stale.

    When it is `false`, which is the new framework default starting with version
    7.1, transactional callbacks are run on the instances with the freshest
    instance state. Those instances are chosen as follows:

    - In general, run transactional callbacks on the last instance to save a
      given record within the transaction.
    - There are two exceptions:
        - If the record is created within the transaction, then updated by
          another instance, `after_create_commit` callbacks will be run on the
          second instance. This is instead of the `after_update_commit`
          callbacks that would naively be run based on that instance’s state.
        - If the record is destroyed within the transaction, then
          `after_destroy_commit` callbacks will be fired on the last destroyed
          instance, even if a stale instance subsequently performed an update
          (which will have affected 0 rows).

    *Cameron Bothner and Mitch Vollebregt*

*   Enable strict strings mode for `SQLite3Adapter`.

    Configures SQLite with a strict strings mode, which disables double-quoted string literals.

    SQLite has some quirks around double-quoted string literals.
    It first tries to consider double-quoted strings as identifier names, but if they don't exist
    it then considers them as string literals. Because of this, typos can silently go unnoticed.
    For example, it is possible to create an index for a non existing column.
    See [SQLite documentation](https://www.sqlite.org/quirks.html#double_quoted_string_literals_are_accepted) for more details.

    If you don't want this behavior, you can disable it via:

    ```ruby
    # config/application.rb
    config.active_record.sqlite3_adapter_strict_strings_by_default = false
    ```

    Fixes #27782.

    *fatkodima*, *Jean Boussier*

*   Resolve issue where a relation cache_version could be left stale.

    Previously, when `reset` was called on a relation object it did not reset the cache_versions
    ivar. This led to a confusing situation where despite having the correct data the relation
    still reported a stale cache_version.

    Usage:

    ```ruby
    developers = Developer.all
    developers.cache_version

    Developer.update_all(updated_at: Time.now.utc + 1.second)

    developers.cache_version # Stale cache_version
    developers.reset
    developers.cache_version # Returns the current correct cache_version
    ```

    Fixes #45341.

    *Austen Madden*

*   Add support for exclusion constraints (PostgreSQL-only).

    ```ruby
    add_exclusion_constraint :invoices, "daterange(start_date, end_date) WITH &&", using: :gist, name: "invoices_date_overlap"
    remove_exclusion_constraint :invoices, name: "invoices_date_overlap"
    ```

    See PostgreSQL's [`CREATE TABLE ... EXCLUDE ...`](https://www.postgresql.org/docs/12/sql-createtable.html#SQL-CREATETABLE-EXCLUDE) documentation for more on exclusion constraints.

    *Alex Robbin*

*   `change_column_null` raises if a non-boolean argument is provided

    Previously if you provided a non-boolean argument, `change_column_null` would
    treat it as truthy and make your column nullable. This could be surprising, so now
    the input must be either `true` or `false`.

    ```ruby
    change_column_null :table, :column, true # good
    change_column_null :table, :column, false # good
    change_column_null :table, :column, from: true, to: false # raises (previously this made the column nullable)
    ```

    *Alex Ghiculescu*

*   Enforce limit on table names length.

    Fixes #45130.

    *fatkodima*

*   Adjust the minimum MariaDB version for check constraints support.

    *Eddie Lebow*

*   Fix Hstore deserialize regression.

    *edsharp*

*   Add validity for PostgreSQL indexes.

    ```ruby
    connection.index_exists?(:users, :email, valid: true)
    connection.indexes(:users).select(&:valid?)
    ```

    *fatkodima*

*   Fix eager loading for models without primary keys.

    *Anmol Chopra*, *Matt Lawrence*, and *Jonathan Hefner*

*   Avoid validating a unique field if it has not changed and is backed by a unique index.

    Previously, when saving a record, Active Record will perform an extra query to check for the
    uniqueness of each attribute having a `uniqueness` validation, even if that attribute hasn't changed.
    If the database has the corresponding unique index, then this validation can never fail for persisted
    records, and we could safely skip it.

    *fatkodima*

*   Stop setting `sql_auto_is_null`

    Since version 5.5 the default has been off, we no longer have to manually turn it off.

    *Adam Hess*

*   Fix `touch` to raise an error for readonly columns.

    *fatkodima*

*   Add ability to ignore tables by regexp for SQL schema dumps.

    ```ruby
    ActiveRecord::SchemaDumper.ignore_tables = [/^_/]
    ```

    *fatkodima*

*   Avoid queries when performing calculations on contradictory relations.

    Previously calculations would make a query even when passed a
    contradiction, such as `User.where(id: []).count`. We no longer perform a
    query in that scenario.

    This applies to the following calculations: `count`, `sum`, `average`,
    `minimum` and `maximum`

    *Luan Vieira, John Hawthorn and Daniel Colson*

*   Allow using aliased attributes with `insert_all`/`upsert_all`.

    ```ruby
    class Book < ApplicationRecord
      alias_attribute :title, :name
    end

    Book.insert_all [{ title: "Remote", author_id: 1 }], returning: :title
    ```

    *fatkodima*

*   Support encrypted attributes on columns with default db values.

    This adds support for encrypted attributes defined on columns with default values.
    It will encrypt those values at creation time. Before, it would raise an
    error unless `config.active_record.encryption.support_unencrypted_data` was true.

    *Jorge Manrubia* and *Dima Fatko*

*   Allow overriding `reading_request?` in `DatabaseSelector::Resolver`

    The default implementation checks if a request is a `get?` or `head?`,
    but you can now change it to anything you like. If the method returns true,
    `Resolver#read` gets called meaning the request could be served by the
    replica database.

    *Alex Ghiculescu*

*   Remove `ActiveRecord.legacy_connection_handling`.

    *Eileen M. Uchitelle*

*   `rails db:schema:{dump,load}` now checks `ENV["SCHEMA_FORMAT"]` before config

    Since `rails db:structure:{dump,load}` was deprecated there wasn't a simple
    way to dump a schema to both SQL and Ruby formats. You can now do this with
    an environment variable. For example:

    ```
    SCHEMA_FORMAT=sql rake db:schema:dump
    ```

    *Alex Ghiculescu*

*   Fixed MariaDB default function support.

    Defaults would be written wrong in "db/schema.rb" and not work correctly
    if using `db:schema:load`. Further more the function name would be
    added as string content when saving new records.

    *kaspernj*

*   Add `active_record.destroy_association_async_batch_size` configuration

    This allows applications to specify the maximum number of records that will
    be destroyed in a single background job by the `dependent: :destroy_async`
    association option. By default, the current behavior will remain the same:
    when a parent record is destroyed, all dependent records will be destroyed
    in a single background job. If the number of dependent records is greater
    than this configuration, the records will be destroyed in multiple
    background jobs.

    *Nick Holden*

*   Fix `remove_foreign_key` with `:if_exists` option when foreign key actually exists.

    *fatkodima*

*   Remove `--no-comments` flag in structure dumps for PostgreSQL

    This broke some apps that used custom schema comments. If you don't want
    comments in your structure dump, you can use:

    ```ruby
    ActiveRecord::Tasks::DatabaseTasks.structure_dump_flags = ['--no-comments']
    ```

    *Alex Ghiculescu*

*   Reduce the memory footprint of fixtures accessors.

    Until now fixtures accessors were eagerly defined using `define_method`.
    So the memory usage was directly dependent of the number of fixtures and
    test suites.

    Instead fixtures accessors are now implemented with `method_missing`,
    so they incur much less memory and CPU overhead.

    *Jean Boussier*

*   Fix `config.active_record.destroy_association_async_job` configuration

    `config.active_record.destroy_association_async_job` should allow
    applications to specify the job that will be used to destroy associated
    records in the background for `has_many` associations with the
    `dependent: :destroy_async` option. Previously, that was ignored, which
    meant the default `ActiveRecord::DestroyAssociationAsyncJob` always
    destroyed records in the background.

    *Nick Holden*

*   Fix `change_column_comment` to preserve column's AUTO_INCREMENT in the MySQL adapter

    *fatkodima*

*   Fix quoting of `ActiveSupport::Duration` and `Rational` numbers in the MySQL adapter.

    *Kevin McPhillips*

*   Allow column name with COLLATE (e.g., title COLLATE "C") as safe SQL string

    *Shugo Maeda*

*   Permit underscores in the VERSION argument to database rake tasks.

    *Eddie Lebow*

*   Reversed the order of `INSERT` statements in `structure.sql` dumps

    This should decrease the likelihood of merge conflicts. New migrations
    will now be added at the top of the list.

    For existing apps, there will be a large diff the next time `structure.sql`
    is generated.

    *Alex Ghiculescu*, *Matt Larraz*

*   Fix PG.connect keyword arguments deprecation warning on ruby 2.7

    Fixes #44307.

    *Nikita Vasilevsky*

*   Fix dropping DB connections after serialization failures and deadlocks.

    Prior to 6.1.4, serialization failures and deadlocks caused rollbacks to be
    issued for both real transactions and savepoints. This breaks MySQL which
    disallows rollbacks of savepoints following a deadlock.

    6.1.4 removed these rollbacks, for both transactions and savepoints, causing
    the DB connection to be left in an unknown state and thus discarded.

    These rollbacks are now restored, except for savepoints on MySQL.

    *Thomas Morgan*

*   Make `ActiveRecord::ConnectionPool` Fiber-safe

    When `ActiveSupport::IsolatedExecutionState.isolation_level` is set to `:fiber`,
    the connection pool now supports multiple Fibers from the same Thread checking
    out connections from the pool.

    *Alex Matchneer*

*   Add `update_attribute!` to `ActiveRecord::Persistence`

    Similar to `update_attribute`, but raises `ActiveRecord::RecordNotSaved` when a `before_*` callback throws `:abort`.

    ```ruby
    class Topic < ActiveRecord::Base
      before_save :check_title

      def check_title
        throw(:abort) if title == "abort"
      end
    end

    topic = Topic.create(title: "Test Title")
    # #=> #<Topic title: "Test Title">
    topic.update_attribute!(:title, "Another Title")
    # #=> #<Topic title: "Another Title">
    topic.update_attribute!(:title, "abort")
    # raises ActiveRecord::RecordNotSaved
    ```

    *Drew Tempelmeyer*

*   Avoid loading every record in `ActiveRecord::Relation#pretty_print`

    ```ruby
    # Before
    pp Foo.all # Loads the whole table.

    # After
    pp Foo.all # Shows 10 items and an ellipsis.
    ```

    *Ulysse Buonomo*

*   Change `QueryMethods#in_order_of` to drop records not listed in values.

    `in_order_of` now filters down to the values provided, to match the behavior of the `Enumerable` version.

    *Kevin Newton*

*   Allow named expression indexes to be revertible.

    Previously, the following code would raise an error in a reversible migration executed while rolling back, due to the index name not being used in the index removal.

    ```ruby
    add_index(:settings, "(data->'property')", using: :gin, name: :index_settings_data_property)
    ```

    Fixes #43331.

    *Oliver Günther*

*   Fix incorrect argument in PostgreSQL structure dump tasks.

    Updating the `--no-comment` argument added in Rails 7 to the correct `--no-comments` argument.

    *Alex Dent*

*   Fix migration compatibility to create SQLite references/belongs_to column as integer when migration version is 6.0.

    Reference/belongs_to in migrations with version 6.0 were creating columns as
    bigint instead of integer for the SQLite Adapter.

    *Marcelo Lauxen*

*   Add a deprecation warning when `prepared_statements` configuration is not
    set for the mysql2 adapter.

    *Thiago Araujo and Stefanni Brasil*

*   Fix `QueryMethods#in_order_of` to handle empty order list.

    ```ruby
    Post.in_order_of(:id, []).to_a
    ```

    Also more explicitly set the column as secondary order, so that any other
    value is still ordered.

    *Jean Boussier*

*   Fix quoting of column aliases generated by calculation methods.

    Since the alias is derived from the table name, we can't assume the result
    is a valid identifier.

    ```ruby
    class Test < ActiveRecord::Base
      self.table_name = '1abc'
    end
    Test.group(:id).count
    # syntax error at or near "1" (ActiveRecord::StatementInvalid)
    # LINE 1: SELECT COUNT(*) AS count_all, "1abc"."id" AS 1abc_id FROM "1...
    ```

    *Jean Boussier*

*   Add `authenticate_by` when using `has_secure_password`.

    `authenticate_by` is intended to replace code like the following, which
    returns early when a user with a matching email is not found:

    ```ruby
    User.find_by(email: "...")&.authenticate("...")
    ```

    Such code is vulnerable to timing-based enumeration attacks, wherein an
    attacker can determine if a user account with a given email exists. After
    confirming that an account exists, the attacker can try passwords associated
    with that email address from other leaked databases, in case the user
    re-used a password across multiple sites (a common practice). Additionally,
    knowing an account email address allows the attacker to attempt a targeted
    phishing ("spear phishing") attack.

    `authenticate_by` addresses the vulnerability by taking the same amount of
    time regardless of whether a user with a matching email is found:

    ```ruby
    User.authenticate_by(email: "...", password: "...")
    ```

    *Jonathan Hefner*


Please check [7-0-stable](https://github.com/rails/rails/blob/7-0-stable/activerecord/CHANGELOG.md) for previous changes.<|MERGE_RESOLUTION|>--- conflicted
+++ resolved
@@ -1,4 +1,18 @@
-<<<<<<< HEAD
+*   Introduce `TestFixtures#fixture_paths`.
+
+    Multiple fixture paths can now be specified using the `#fixture_paths` accessor.
+    Apps will continue to have `test/fixtures` as their one fixture path by default,
+    but additional fixture paths can be specified.
+
+    ```ruby
+    ActiveSupport::TestCase.fixture_paths << "component1/test/fixtures"
+    ActiveSupport::TestCase.fixture_paths << "component2/test/fixtures"
+    ```
+
+    `TestFixtures#fixture_path` is now deprecated.
+
+    *Andrew Novoselac*
+
 *   Adds support for deferrable exclude constraints in PostgreSQL.
 
     By default, exclude constraints in PostgreSQL are checked after each statement.
@@ -21,22 +35,6 @@
     ```
 
     *Hiroyuki Ishii*
-=======
-*   Introduce `TestFixtures#fixture_paths`.
-
-    Multiple fixture paths can now be specified using the `#fixture_paths` accessor.
-    Apps will continue to have `test/fixtures` as their one fixture path by default,
-    but additional fixture paths can be specified.
-
-    ```ruby
-    ActiveSupport::TestCase.fixture_paths << "component1/test/fixtures"
-    ActiveSupport::TestCase.fixture_paths << "component2/test/fixtures"
-    ```
-
-    `TestFixtures#fixture_path` is now deprecated.
-
-    *Andrew Novoselac*
->>>>>>> 6902cbce
 
 *   Respect `foreign_type` option to `delegated_type` for `{role}_class` method.
 

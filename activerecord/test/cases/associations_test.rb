require "cases/helper"
require 'models/computer'
require 'models/developer'
require 'models/computer'
require 'models/project'
require 'models/company'
require 'models/categorization'
require 'models/category'
require 'models/post'
require 'models/author'
require 'models/comment'
require 'models/tag'
require 'models/tagging'
require 'models/person'
require 'models/reader'
require 'models/parrot'
require 'models/ship_part'
require 'models/ship'
require 'models/liquid'
require 'models/molecule'
require 'models/electron'
require 'models/man'
require 'models/interest'

class AssociationsTest < ActiveRecord::TestCase
  fixtures :accounts, :companies, :developers, :projects, :developers_projects,
           :computers, :people, :readers, :authors, :author_favorites

  def test_eager_loading_should_not_change_count_of_children
    liquid = Liquid.create(:name => 'salty')
    molecule = liquid.molecules.create(:name => 'molecule_1')
    molecule.electrons.create(:name => 'electron_1')
    molecule.electrons.create(:name => 'electron_2')

    liquids = Liquid.includes(:molecules => :electrons).references(:molecules).where('molecules.id is not null')
    assert_equal 1, liquids[0].molecules.length
  end

  def test_subselect
    author = authors :david
    favs = author.author_favorites
    fav2 = author.author_favorites.where(:author => Author.where(id: author.id)).to_a
    assert_equal favs, fav2
  end

  def test_clear_association_cache_stored
    firm = Firm.find(1)
    assert_kind_of Firm, firm

<<<<<<< HEAD
    firm.clear_association_cache
    assert_equal Firm.find(1).clients.collect(&:name).sort, firm.clients.collect(&:name).sort
=======
    firm.send(:clear_association_cache)
    assert_equal Firm.find(1).clients.collect{ |x| x.name }.sort, firm.clients.collect{ |x| x.name }.sort
>>>>>>> 9d569585
  end

  def test_clear_association_cache_new_record
     firm            = Firm.new
     client_stored   = Client.find(3)
     client_new      = Client.new
     client_new.name = "The Joneses"
     clients         = [ client_stored, client_new ]

     firm.clients    << clients
     assert_equal clients.map(&:name).to_set, firm.clients.map(&:name).to_set

     firm.send(:clear_association_cache)
     assert_equal clients.map(&:name).to_set, firm.clients.map(&:name).to_set
  end

  def test_loading_the_association_target_should_keep_child_records_marked_for_destruction
    ship = Ship.create!(:name => "The good ship Dollypop")
    part = ship.parts.create!(:name => "Mast")
    part.mark_for_destruction
    ship.parts.send(:load_target)
    assert ship.parts[0].marked_for_destruction?
  end

  def test_loading_the_association_target_should_load_most_recent_attributes_for_child_records_marked_for_destruction
    ship = Ship.create!(:name => "The good ship Dollypop")
    part = ship.parts.create!(:name => "Mast")
    part.mark_for_destruction
    ShipPart.find(part.id).update_columns(name: 'Deck')
    ship.parts.send(:load_target)
    assert_equal 'Deck', ship.parts[0].name
  end


  def test_include_with_order_works
    assert_nothing_raised {Account.all.merge!(:order => 'id', :includes => :firm).first}
    assert_nothing_raised {Account.all.merge!(:order => :id, :includes => :firm).first}
  end

  def test_bad_collection_keys
    assert_raise(ArgumentError, 'ActiveRecord should have barked on bad collection keys') do
      Class.new(ActiveRecord::Base).has_many(:wheels, :name => 'wheels')
    end
  end

  def test_should_construct_new_finder_sql_after_create
    person = Person.new :first_name => 'clark'
    assert_equal [], person.readers.to_a
    person.save!
    reader = Reader.create! :person => person, :post => Post.new(:title => "foo", :body => "bar")
    assert person.readers.find(reader.id)
  end

  def test_force_reload
    firm = Firm.new("name" => "A New Firm, Inc")
    firm.save
    firm.clients.each {} # forcing to load all clients
    assert firm.clients.empty?, "New firm shouldn't have client objects"
    assert_equal 0, firm.clients.size, "New firm should have 0 clients"

    client = Client.new("name" => "TheClient.com", "firm_id" => firm.id)
    client.save

    assert firm.clients.empty?, "New firm should have cached no client objects"
    assert_equal 0, firm.clients.size, "New firm should have cached 0 clients count"

    assert !firm.clients(true).empty?, "New firm should have reloaded client objects"
    assert_equal 1, firm.clients(true).size, "New firm should have reloaded clients count"
  end

  def test_using_limitable_reflections_helper
    using_limitable_reflections = lambda { |reflections| Tagging.all.send :using_limitable_reflections?, reflections }
    belongs_to_reflections = [Tagging.reflect_on_association(:tag), Tagging.reflect_on_association(:super_tag)]
    has_many_reflections = [Tag.reflect_on_association(:taggings), Developer.reflect_on_association(:projects)]
    mixed_reflections = (belongs_to_reflections + has_many_reflections).uniq
    assert using_limitable_reflections.call(belongs_to_reflections), "Belong to associations are limitable"
    assert !using_limitable_reflections.call(has_many_reflections), "All has many style associations are not limitable"
    assert !using_limitable_reflections.call(mixed_reflections), "No collection associations (has many style) should pass"
  end

  def test_force_reload_is_uncached
    firm = Firm.create!("name" => "A New Firm, Inc")
    Client.create!("name" => "TheClient.com", :firm => firm)
    ActiveRecord::Base.cache do
      firm.clients.each {}
      assert_queries(0) { assert_not_nil firm.clients.each {} }
      assert_queries(1) { assert_not_nil firm.clients(true).each {} }
    end
  end

  def test_association_with_references
    firm = companies(:first_firm)
    assert_includes firm.association_with_references.references_values, 'foo'
  end

end

class AssociationProxyTest < ActiveRecord::TestCase
  fixtures :authors, :posts, :categorizations, :categories, :developers, :projects, :developers_projects

  def test_push_does_not_load_target
    david = authors(:david)

    david.posts << (post = Post.new(:title => "New on Edge", :body => "More cool stuff!"))
    assert !david.posts.loaded?
    assert david.posts.include?(post)
  end

  def test_push_has_many_through_does_not_load_target
    david = authors(:david)

    david.categories << categories(:technology)
    assert !david.categories.loaded?
    assert david.categories.include?(categories(:technology))
  end

  def test_push_followed_by_save_does_not_load_target
    david = authors(:david)

    david.posts << (post = Post.new(:title => "New on Edge", :body => "More cool stuff!"))
    assert !david.posts.loaded?
    david.save
    assert !david.posts.loaded?
    assert david.posts.include?(post)
  end

  def test_push_does_not_lose_additions_to_new_record
    josh = Author.new(:name => "Josh")
    josh.posts << Post.new(:title => "New on Edge", :body => "More cool stuff!")
    assert josh.posts.loaded?
    assert_equal 1, josh.posts.size
  end

  def test_append_behaves_like_push
    josh = Author.new(:name => "Josh")
    josh.posts.append Post.new(:title => "New on Edge", :body => "More cool stuff!")
    assert josh.posts.loaded?
    assert_equal 1, josh.posts.size
  end

  def test_prepend_is_not_defined
    josh = Author.new(:name => "Josh")
    assert_raises(NoMethodError) { josh.posts.prepend Post.new }
  end

  def test_save_on_parent_does_not_load_target
    david = developers(:david)

    assert !david.projects.loaded?
    david.update_columns(created_at: Time.now)
    assert !david.projects.loaded?
  end

  def test_inspect_does_not_reload_a_not_yet_loaded_target
    andreas = Developer.new :name => 'Andreas', :log => 'new developer added'
    assert !andreas.audit_logs.loaded?
    assert_match(/message: "new developer added"/, andreas.audit_logs.inspect)
  end

  def test_save_on_parent_saves_children
    developer = Developer.create :name => "Bryan", :salary => 50_000
    assert_equal 1, developer.reload.audit_logs.size
  end

  def test_create_via_association_with_block
    post = authors(:david).posts.create(:title => "New on Edge") {|p| p.body = "More cool stuff!"}
    assert_equal post.title, "New on Edge"
    assert_equal post.body, "More cool stuff!"
  end

  def test_create_with_bang_via_association_with_block
    post = authors(:david).posts.create!(:title => "New on Edge") {|p| p.body = "More cool stuff!"}
    assert_equal post.title, "New on Edge"
    assert_equal post.body, "More cool stuff!"
  end

  def test_reload_returns_association
    david = developers(:david)
    assert_nothing_raised do
      assert_equal david.projects, david.projects.reload.reload
    end
  end

  def test_proxy_association_accessor
    david = developers(:david)
    assert_equal david.association(:projects), david.projects.proxy_association
  end

  def test_scoped_allows_conditions
    assert developers(:david).projects.merge(where: 'foo').to_sql.include?('foo')
  end

  test "getting a scope from an association" do
    david = developers(:david)

    assert david.projects.scope.is_a?(ActiveRecord::Relation)
    assert_equal david.projects, david.projects.scope
  end

  test "proxy object is cached" do
    david = developers(:david)
    assert david.projects.equal?(david.projects)
  end

  test "inverses get set of subsets of the association" do
    man = Man.create
    man.interests.create

    man = Man.find(man.id)

    assert_queries(1) do
      assert_equal man, man.interests.where("1=1").first.man
    end
  end

  test "first! works on loaded associations" do
    david = authors(:david)
    assert_equal david.posts.first, david.posts.reload.first!
  end

  def test_reset_unloads_target
    david = authors(:david)
    david.posts.reload

    assert david.posts.loaded?
    david.posts.reset
    assert !david.posts.loaded?
  end
end

class OverridingAssociationsTest < ActiveRecord::TestCase
  class DifferentPerson < ActiveRecord::Base; end

  class PeopleList < ActiveRecord::Base
    has_and_belongs_to_many :has_and_belongs_to_many, :before_add => :enlist
    has_many :has_many, :before_add => :enlist
    belongs_to :belongs_to
    has_one :has_one
  end

  class DifferentPeopleList < PeopleList
    # Different association with the same name, callbacks should be omitted here.
    has_and_belongs_to_many :has_and_belongs_to_many, :class_name => 'DifferentPerson'
    has_many :has_many, :class_name => 'DifferentPerson'
    belongs_to :belongs_to, :class_name => 'DifferentPerson'
    has_one :has_one, :class_name => 'DifferentPerson'
  end

  def test_habtm_association_redefinition_callbacks_should_differ_and_not_inherited
    # redeclared association on AR descendant should not inherit callbacks from superclass
    callbacks = PeopleList.before_add_for_has_and_belongs_to_many
    assert_equal(1, callbacks.length)
    callbacks = DifferentPeopleList.before_add_for_has_and_belongs_to_many
    assert_equal([], callbacks)
  end

  def test_has_many_association_redefinition_callbacks_should_differ_and_not_inherited
    # redeclared association on AR descendant should not inherit callbacks from superclass
    callbacks = PeopleList.before_add_for_has_many
    assert_equal(1, callbacks.length)
    callbacks = DifferentPeopleList.before_add_for_has_many
    assert_equal([], callbacks)
  end

  def test_habtm_association_redefinition_reflections_should_differ_and_not_inherited
    assert_not_equal(
      PeopleList.reflect_on_association(:has_and_belongs_to_many),
      DifferentPeopleList.reflect_on_association(:has_and_belongs_to_many)
    )
  end

  def test_has_many_association_redefinition_reflections_should_differ_and_not_inherited
    assert_not_equal(
      PeopleList.reflect_on_association(:has_many),
      DifferentPeopleList.reflect_on_association(:has_many)
    )
  end

  def test_belongs_to_association_redefinition_reflections_should_differ_and_not_inherited
    assert_not_equal(
      PeopleList.reflect_on_association(:belongs_to),
      DifferentPeopleList.reflect_on_association(:belongs_to)
    )
  end

  def test_has_one_association_redefinition_reflections_should_differ_and_not_inherited
    assert_not_equal(
      PeopleList.reflect_on_association(:has_one),
      DifferentPeopleList.reflect_on_association(:has_one)
    )
  end

  def test_requires_symbol_argument
    assert_raises ArgumentError do
      Class.new(Post) do
        belongs_to "author"
      end
    end
  end
end

class GeneratedMethodsTest < ActiveRecord::TestCase
  fixtures :developers, :computers, :posts, :comments
  def test_association_methods_override_attribute_methods_of_same_name
    assert_equal(developers(:david), computers(:workstation).developer)
    # this next line will fail if the attribute methods module is generated lazily
    # after the association methods module is generated
    assert_equal(developers(:david), computers(:workstation).developer)
    assert_equal(developers(:david).id, computers(:workstation)[:developer])
  end

  def test_model_method_overrides_association_method
    assert_equal(comments(:greetings).body, posts(:welcome).first_comment)
  end

  module MyModule
    def comments; :none end
  end

  class MyArticle < ActiveRecord::Base
    self.table_name = "articles"
    include MyModule
    has_many :comments, inverse_of: false
  end

  def test_included_module_overwrites_association_methods
    assert_equal :none, MyArticle.new.comments
  end
end<|MERGE_RESOLUTION|>--- conflicted
+++ resolved
@@ -47,13 +47,8 @@
     firm = Firm.find(1)
     assert_kind_of Firm, firm
 
-<<<<<<< HEAD
-    firm.clear_association_cache
+    firm.send(:clear_association_cache)
     assert_equal Firm.find(1).clients.collect(&:name).sort, firm.clients.collect(&:name).sort
-=======
-    firm.send(:clear_association_cache)
-    assert_equal Firm.find(1).clients.collect{ |x| x.name }.sort, firm.clients.collect{ |x| x.name }.sort
->>>>>>> 9d569585
   end
 
   def test_clear_association_cache_new_record

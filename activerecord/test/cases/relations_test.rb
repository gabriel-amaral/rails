--- conflicted
+++ resolved
@@ -1511,22 +1511,6 @@
     assert !Post.all.respond_to?(:by_lifo)
   end
 
-<<<<<<< HEAD
-  test "merge collapses wheres from the LHS only" do
-    left  = Post.where(title: "omg").where(comments_count: 1)
-    right = Post.where(title: "wtf").where(title: "bbq")
-
-    expected = [left.bind_values[1]] + right.bind_values
-    merged   = left.merge(right)
-
-    assert_equal expected, merged.bind_values
-    assert !merged.to_sql.include?("omg")
-    assert merged.to_sql.include?("wtf")
-    assert merged.to_sql.include?("bbq")
-  end
-
-=======
->>>>>>> 8d146c8b
   def test_unscope_removes_binds
     left  = Post.where(id: Arel::Nodes::BindParam.new('?'))
     column = Post.columns_hash['id']

module ActiveRecord
  module Associations
    class JoinDependency # :nodoc:
      autoload :JoinBase,        'active_record/associations/join_dependency/join_base'
      autoload :JoinAssociation, 'active_record/associations/join_dependency/join_association'

      class Aliases # :nodoc:
        def initialize(tables)
          @tables = tables
          @alias_cache = tables.each_with_object({}) { |table,h|
            h[table.node] = table.columns.each_with_object({}) { |column,i|
              i[column.name] = column.alias
            }
          }
          @name_and_alias_cache = tables.each_with_object({}) { |table,h|
            h[table.node] = table.columns.map { |column|
              [column.name, column.alias]
            }
          }
        end

        def columns
          @tables.flat_map { |t| t.column_aliases }
        end

        # An array of [column_name, alias] pairs for the table
        def column_aliases(node)
          @name_and_alias_cache[node]
        end

        def column_alias(node, column)
          @alias_cache[node][column]
        end

        class Table < Struct.new(:node, :columns)
          def table
            Arel::Nodes::TableAlias.new node.table, node.aliased_table_name
          end

          def column_aliases
            t = table
            columns.map { |column| t[column.name].as Arel.sql column.alias }
          end
        end
        Column = Struct.new(:name, :alias)
      end

      attr_reader :alias_tracker, :base_klass, :join_root

      def self.make_tree(associations)
        hash = {}
        walk_tree associations, hash
        hash
      end

      def self.walk_tree(associations, hash)
        case associations
        when Symbol, String
          hash[associations.to_sym] ||= {}
        when Array
          associations.each do |assoc|
            walk_tree assoc, hash
          end
        when Hash
          associations.each do |k,v|
            cache = hash[k] ||= {}
            walk_tree v, cache
          end
        else
          raise ConfigurationError, associations.inspect
        end
      end

      # base is the base class on which operation is taking place.
      # associations is the list of associations which are joined using hash, symbol or array.
      # joins is the list of all string join commands and arel nodes.
      #
      #  Example :
      #
      #  class Physician < ActiveRecord::Base
      #    has_many :appointments
      #    has_many :patients, through: :appointments
      #  end
      #
      #  If I execute `@physician.patients.to_a` then
      #    base # => Physician
      #    associations # => []
      #    joins # =>  [#<Arel::Nodes::InnerJoin: ...]
      #
      #  However if I execute `Physician.joins(:appointments).to_a` then
      #    base # => Physician
      #    associations # => [:appointments]
      #    joins # =>  []
      #
      def initialize(base, associations, joins)
        @alias_tracker = AliasTracker.create(base.connection, joins)
        @alias_tracker.aliased_name_for(base.table_name, base.table_name) # Updates the count for base.table_name to 1
        tree = self.class.make_tree associations
        @join_root = JoinBase.new base, build(tree, base)
        @join_root.children.each { |child| construct_tables! @join_root, child }
      end

      def reflections
        join_root.drop(1).map!(&:reflection)
      end

      def join_constraints(outer_joins)
        joins = join_root.children.flat_map { |child|
          make_inner_joins join_root, child
        }

        joins.concat outer_joins.flat_map { |oj|
          if join_root.match? oj.join_root
            walk join_root, oj.join_root
          else
            oj.join_root.children.flat_map { |child|
              make_outer_joins oj.join_root, child
            }
          end
        }
      end

      def aliases
        Aliases.new join_root.each_with_index.map { |join_part,i|
          columns = join_part.column_names.each_with_index.map { |column_name,j|
            Aliases::Column.new column_name, "t#{i}_r#{j}"
          }
          Aliases::Table.new(join_part, columns)
        }
      end

      def instantiate(result_set, aliases)
        primary_key = aliases.column_alias(join_root, join_root.primary_key)
        type_caster = result_set.column_type primary_key

        seen = Hash.new { |h,parent_klass|
          h[parent_klass] = Hash.new { |i,parent_id|
            i[parent_id] = Hash.new { |j,child_klass| j[child_klass] = {} }
          }
        }

        model_cache = Hash.new { |h,klass| h[klass] = {} }
        parents = model_cache[join_root]
        column_aliases = aliases.column_aliases join_root

        result_set.each { |row_hash|
          primary_id = type_caster.type_cast row_hash[primary_key]
          parent = parents[primary_id] ||= join_root.instantiate(row_hash, column_aliases)
          construct(parent, join_root, row_hash, result_set, seen, model_cache, aliases)
        }

        parents.values
      end

      private

      def make_constraints(parent, child, tables, join_type)
        chain         = child.reflection.chain
        foreign_table = parent.table
        foreign_klass = parent.base_klass
        child.join_constraints(foreign_table, foreign_klass, child, join_type, tables, child.reflection.scope_chain, chain)
      end

      def make_outer_joins(parent, child)
        tables    = table_aliases_for(parent, child)
<<<<<<< HEAD
        join_type = Arel::OuterJoin
        info = make_constraints parent, child, tables, join_type
=======
        join_type = Arel::Nodes::OuterJoin
        joins     = make_constraints parent, child, tables, join_type
>>>>>>> 3e3ed1ed

        [info] + child.children.flat_map { |c| make_outer_joins(child, c) }
      end

      def make_inner_joins(parent, child)
        tables    = child.tables
<<<<<<< HEAD
        join_type = Arel::InnerJoin
        info = make_constraints parent, child, tables, join_type
=======
        join_type = Arel::Nodes::InnerJoin
        joins     = make_constraints parent, child, tables, join_type
>>>>>>> 3e3ed1ed

        [info] + child.children.flat_map { |c| make_inner_joins(child, c) }
      end

      def table_aliases_for(parent, node)
        node.reflection.chain.map { |reflection|
          alias_tracker.aliased_table_for(
            reflection.table_name,
            table_alias_for(reflection, parent, reflection != node.reflection)
          )
        }
      end

      def construct_tables!(parent, node)
        node.tables = table_aliases_for(parent, node)
        node.children.each { |child| construct_tables! node, child }
      end

      def table_alias_for(reflection, parent, join)
        name = "#{reflection.plural_name}_#{parent.table_name}"
        name << "_join" if join
        name
      end

      def walk(left, right)
        intersection, missing = right.children.map { |node1|
          [left.children.find { |node2| node1.match? node2 }, node1]
        }.partition(&:first)

        ojs = missing.flat_map { |_,n| make_outer_joins left, n }
        intersection.flat_map { |l,r| walk l, r }.concat ojs
      end

      def find_reflection(klass, name)
        klass.reflect_on_association(name) or
          raise ConfigurationError, "Association named '#{ name }' was not found on #{ klass.name }; perhaps you misspelled it?"
      end

      def build(associations, base_klass)
        associations.map do |name, right|
          reflection = find_reflection base_klass, name
          reflection.check_validity!

          if reflection.options[:polymorphic]
            raise EagerLoadPolymorphicError.new(reflection)
          end

          JoinAssociation.new reflection, build(right, reflection.klass)
        end
      end

      def construct(ar_parent, parent, row, rs, seen, model_cache, aliases)
        primary_id  = ar_parent.id

        parent.children.each do |node|
          if node.reflection.collection?
            other = ar_parent.association(node.reflection.name)
            other.loaded!
          else
            if ar_parent.association_cache.key?(node.reflection.name)
              model = ar_parent.association(node.reflection.name).target
              construct(model, node, row, rs, seen, model_cache, aliases)
              next
            end
          end

          key = aliases.column_alias(node, node.primary_key)
          id = row[key]
          next if id.nil?

          model = seen[parent.base_klass][primary_id][node.base_klass][id]

          if model
            construct(model, node, row, rs, seen, model_cache, aliases)
          else
            model = construct_model(ar_parent, node, row, model_cache, id, aliases)
            seen[parent.base_klass][primary_id][node.base_klass][id] = model
            construct(model, node, row, rs, seen, model_cache, aliases)
          end
        end
      end

      def construct_model(record, node, row, model_cache, id, aliases)
        model = model_cache[node][id] ||= node.instantiate(row,
                                                           aliases.column_aliases(node))
        other = record.association(node.reflection.name)

        if node.reflection.collection?
          other.target.push(model)
        else
          other.target = model
        end

        other.set_inverse_instance(model)
        model
      end
    end
  end
end<|MERGE_RESOLUTION|>--- conflicted
+++ resolved
@@ -163,26 +163,16 @@
 
       def make_outer_joins(parent, child)
         tables    = table_aliases_for(parent, child)
-<<<<<<< HEAD
-        join_type = Arel::OuterJoin
-        info = make_constraints parent, child, tables, join_type
-=======
         join_type = Arel::Nodes::OuterJoin
-        joins     = make_constraints parent, child, tables, join_type
->>>>>>> 3e3ed1ed
+        info      = make_constraints parent, child, tables, join_type
 
         [info] + child.children.flat_map { |c| make_outer_joins(child, c) }
       end
 
       def make_inner_joins(parent, child)
         tables    = child.tables
-<<<<<<< HEAD
-        join_type = Arel::InnerJoin
-        info = make_constraints parent, child, tables, join_type
-=======
         join_type = Arel::Nodes::InnerJoin
-        joins     = make_constraints parent, child, tables, join_type
->>>>>>> 3e3ed1ed
+        info      = make_constraints parent, child, tables, join_type
 
         [info] + child.children.flat_map { |c| make_inner_joins(child, c) }
       end

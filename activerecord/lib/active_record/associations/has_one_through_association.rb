module ActiveRecord
  # = Active Record Has One Through Association
  module Associations
    class HasOneThroughAssociation < HasOneAssociation #:nodoc:
      include ThroughAssociation

      def replace(record)
        create_through_record(record)
        self.target = record
      end

      private

<<<<<<< HEAD
      def create_through_record(new_value) #nodoc:
        ensure_not_nested

        klass = @reflection.through_reflection.klass
=======
        def create_through_record(record)
          through_proxy  = owner.association(through_reflection.name)
          through_record = through_proxy.send(:load_target)
>>>>>>> b171b9e7

          if through_record && !record
            through_record.destroy
          elsif record
            attributes = construct_join_attributes(record)

            if through_record
              through_record.update_attributes(attributes)
            elsif owner.new_record?
              through_proxy.build(attributes)
            else
              through_proxy.create(attributes)
            end
          end
        end
    end
  end
end<|MERGE_RESOLUTION|>--- conflicted
+++ resolved
@@ -11,16 +11,11 @@
 
       private
 
-<<<<<<< HEAD
-      def create_through_record(new_value) #nodoc:
-        ensure_not_nested
+        def create_through_record(record)
+          ensure_not_nested
 
-        klass = @reflection.through_reflection.klass
-=======
-        def create_through_record(record)
           through_proxy  = owner.association(through_reflection.name)
           through_record = through_proxy.send(:load_target)
->>>>>>> b171b9e7
 
           if through_record && !record
             through_record.destroy

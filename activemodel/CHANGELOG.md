--- conflicted
+++ resolved
@@ -1,14 +1,9 @@
-<<<<<<< HEAD
-*   Allow symbol as values for `tokenize` of `LengthValidator`
-=======
 *   Deprecate `ActiveModel::Errors#get`, `ActiveModel::Errors#set` and
     `ActiveModel::Errors#[]=` methods that have inconsistent behaviour.
 
     *Wojciech Wnętrzak*
 
-*   Change the default error message from `can't be blank` to `must exist` for
-    the presence validator of the `:required` option on `belongs_to`/`has_one` associations.
->>>>>>> 6ec8ba16
+*   Allow symbol as values for `tokenize` of `LengthValidator`
 
     *Kensuke Naito*
 

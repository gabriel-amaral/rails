--- conflicted
+++ resolved
@@ -1,8 +1,3 @@
-<<<<<<< HEAD
-*   Deprecate `ActionDispatch::IllegalStateError`.
-
-    *Samuel Williams*
-=======
 *   Change `ActionDispatch::Testing::TestResponse#parsed_body` to parse HTML as
     a Nokogiri document
 
@@ -14,7 +9,10 @@
     ```
 
     *Sean Doyle*
->>>>>>> ad79ed0e
+
+*   Deprecate `ActionDispatch::IllegalStateError`.
+
+    *Samuel Williams*
 
 *   Add HTTP::Request#route_uri_pattern that returns URI pattern of matched route.
 

<<<<<<< HEAD
*   OpenSSL constants are now used for Digest computations.

    *Dirkjan Bussink*

*   The `translate` helper now passes `default` values that aren't
    translation keys through `I18n.translate` for interpolation.

    *Jonathan Hefner*

*   Adds option `extname` to `stylesheet_link_tag` to skip default
    `.css` extension appended to the stylesheet path.

    Before:
    ```ruby
    stylesheet_link_tag "style.less"
    # <link href="/stylesheets/style.less.scss" rel="stylesheet">
    ```

    After:
    ```ruby
    stylesheet_link_tag "style.less", extname: false, skip_pipeline: true, rel: "stylesheet/less"
    # <link href="/stylesheets/style.less" rel="stylesheet/less">
    ```

    *Abhay Nikam*

=======
*   Add `:country_code` option to `sms_to` for consistency with `phone_to`.

    *Jonathan Hefner*

>>>>>>> b9eb9fee
*   Deprecate `render` locals to be assigned to instance variables.

    *Petrik de Heus*

*   Remove legacy default `media=screen` from `stylesheet_link_tag`.

    *André Luis Leal Cardoso Junior*

*   Change `ActionView::Helpers::FormBuilder#button` to transform `formmethod`
    attributes into `_method="$VERB"` Form Data to enable varied same-form actions:

        <%= form_with model: post, method: :put do %>
          <%= form.button "Update" %>
          <%= form.button "Delete", formmethod: :delete %>
        <% end %>
        <%# => <form action="posts/1">
            =>   <input type="hidden" name="_method" value="put">
            =>   <button type="submit">Update</button>
            =>   <button type="submit" formmethod="post" name="_method" value="delete">Delete</button>
            => </form>
        %>

    *Sean Doyle*

*   Change `ActionView::Helpers::UrlHelper#button_to` to *always* render a
    `<button>` element, regardless of whether or not the content is passed as
    the first argument or as a block.

        <%= button_to "Delete", post_path(@post), method: :delete %>
        <%# => <form action="/posts/1"><input type="hidden" name="_method" value="delete"><button type="submit">Delete</button></form>

        <%= button_to post_path(@post), method: :delete do %>
          Delete
        <% end %>
        <%# => <form action="/posts/1"><input type="hidden" name="_method" value="delete"><button type="submit">Delete</button></form>

    *Sean Doyle*, *Dusan Orlovic*

*   Add `config.action_view.preload_links_header` to allow disabling of
    the `Link` header being added by default when using `stylesheet_link_tag`
    and `javascript_include_tag`.

    *Andrew White*

*   The `translate` helper now resolves `default` values when a `nil` key is
    specified, instead of always returning `nil`.

    *Jonathan Hefner*

*   Add `config.action_view.image_loading` to configure the default value of
    the `image_tag` `:loading` option.

    By setting `config.action_view.image_loading = "lazy"`, an application can opt in to
    lazy loading images sitewide, without changing view code.

    *Jonathan Hefner*

*   `ActionView::Helpers::FormBuilder#id` returns the value
    of the `<form>` element's `id` attribute. With a `method` argument, returns
    the `id` attribute for a form field with that name.

        <%= form_for @post do |f| %>
          <%# ... %>

          <% content_for :sticky_footer do %>
            <%= form.button(form: f.id) %>
          <% end %>
        <% end %>

    *Sean Doyle*

*   `ActionView::Helpers::FormBuilder#field_id` returns the value generated by
    the FormBuilder for the given attribute name.

        <%= form_for @post do |f| %>
          <%= f.label :title %>
          <%= f.text_field :title, aria: { describedby: f.field_id(:title, :error) } %>
          <%= tag.span("is blank", id: f.field_id(:title, :error) %>
        <% end %>

    *Sean Doyle*

*   Add `tag.attributes` to transform a Hash into HTML Attributes, ready to be
    interpolated into ERB.

        <input <%= tag.attributes(type: :text, aria: { label: "Search" }) %> >
        # => <input type="text" aria-label="Search">

    *Sean Doyle*


Please check [6-1-stable](https://github.com/rails/rails/blob/6-1-stable/actionview/CHANGELOG.md) for previous changes.<|MERGE_RESOLUTION|>--- conflicted
+++ resolved
@@ -1,4 +1,7 @@
-<<<<<<< HEAD
+*   Add `:country_code` option to `sms_to` for consistency with `phone_to`.
+
+    *Jonathan Hefner*
+
 *   OpenSSL constants are now used for Digest computations.
 
     *Dirkjan Bussink*
@@ -25,12 +28,6 @@
 
     *Abhay Nikam*
 
-=======
-*   Add `:country_code` option to `sms_to` for consistency with `phone_to`.
-
-    *Jonathan Hefner*
-
->>>>>>> b9eb9fee
 *   Deprecate `render` locals to be assigned to instance variables.
 
     *Petrik de Heus*
